const assert = require('assert')
const web3Utils = require('web3-utils')
const BigNumber = require('bignumber.js')

const generation = require('../dist/index')

describe('Invoice generation unit test', function () {
    it('should create a valid invoice', function () {
        const result = generation.createInvoice({
                networkId: 1,
                hubAddress: '0x627306090abaB3A6e1400e9345bC60c78a8BEf57',
                publicKey: '0x627306090abaB3A6e1400e9345bC60c78a8BEf57',
            },
            1,
        )

        assert(result.hasOwnProperty('uuid'))

        assert.deepEqual(result.destinations.length, 1)
        assert.deepEqual(result.destinations[0].networkId, 1)
        assert(web3Utils.isAddress(result.destinations[0].contractAddress))
        assert.deepEqual(result.destinations[0].walletAddresses.length, 1)
        assert.deepEqual(result.destinations[0].walletAddresses.length, 1)

<<<<<<< HEAD
      console.log(web3Utils)
        assert(result.amount.constructor.name === 'BigNumber')
=======
        assert(BigNumber.isBigNumber(result.amount))
>>>>>>> 5c7d8886
        assert(result.amount.isEqualTo(1))
        assert(web3Utils.isHex(result.details))
    })

    it('should encode and decode the same invoice', function () {
        const result = generation.createInvoice({
                networkId: 1,
                hubAddress: '0x627306090abaB3A6e1400e9345bC60c78a8BEf57',
                publicKey: '0x627306090abaB3A6e1400e9345bC60c78a8BEf57',
            },
            1,
        )

        const encoded = generation.encodeInvoice(result)
        const decoded = generation.decodeInvoice(encoded)

        assert.deepEqual(JSON.stringify(result), JSON.stringify(decoded))
    })
})<|MERGE_RESOLUTION|>--- conflicted
+++ resolved
@@ -22,12 +22,7 @@
         assert.deepEqual(result.destinations[0].walletAddresses.length, 1)
         assert.deepEqual(result.destinations[0].walletAddresses.length, 1)
 
-<<<<<<< HEAD
-      console.log(web3Utils)
-        assert(result.amount.constructor.name === 'BigNumber')
-=======
         assert(BigNumber.isBigNumber(result.amount))
->>>>>>> 5c7d8886
         assert(result.amount.isEqualTo(1))
         assert(web3Utils.isHex(result.details))
     })
